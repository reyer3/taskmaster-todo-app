--- conflicted
+++ resolved
@@ -43,9 +43,5 @@
   UserEvents,
   TaskEvents,
   SystemEvents,
-<<<<<<< HEAD
-  AuthEvents: UserEvents,
-=======
-  AuthEvents,
->>>>>>> 93083fee
+  AuthEvents: UserEvents
 };