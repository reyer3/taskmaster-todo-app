/**
 * Tipos de eventos del sistema
 * 
 * Este archivo centraliza los tipos de eventos disponibles en la aplicación
 * para evitar errores por cadenas de texto mal escritas.
 */

// Eventos de usuario
const UserEvents = {
  REGISTERED: 'user.registered',
  UPDATED: 'user.updated',
  PASSWORD_CHANGED: 'user.password_changed',
  LOGIN_SUCCESS: 'user.login_success',
  LOGIN_FAILED: 'user.login_failed',
};

// Eventos de tareas
const TaskEvents = {
  CREATED: 'task.created',
  UPDATED: 'task.updated',
  COMPLETED: 'task.completed',
  DELETED: 'task.deleted',
  DUE_SOON: 'task.due_soon',
};

// Eventos del sistema
const SystemEvents = {
  ERROR: 'system.error',
  STARTUP: 'system.startup',
  SHUTDOWN: 'system.shutdown',
  HEALTH_CHECK: 'system.health_check',
};

// Eventos de autenticación
const AuthEvents = {
<<<<<<< HEAD
  LOGIN_SUCCESS: 'auth.login_success',
  LOGIN_FAILED: 'auth.login_failed',
  PASSWORD_CHANGED: 'auth.password_changed',
  PASSWORD_RESET_REQUESTED: 'auth.password_reset_requested',
  NEW_LOGIN: 'auth.new_login',
  SUSPICIOUS_LOGIN_ATTEMPT: 'auth.suspicious_login_attempt',
=======
  PASSWORD_RESET_REQUESTED: 'auth.password.reset.requested',
  PASSWORD_CHANGED: 'auth.password.changed', // Distinto de user.password_changed, este es específico para notificaciones de seguridad
  NEW_LOGIN: 'auth.login.new',
  SUSPICIOUS_LOGIN_ATTEMPT: 'auth.login.suspicious',
>>>>>>> ec91c07e
};

module.exports = {
  UserEvents,
  TaskEvents,
  SystemEvents,
<<<<<<< HEAD
  AuthEvents,
=======
  AuthEvents: UserEvents
>>>>>>> ec91c07e
};<|MERGE_RESOLUTION|>--- conflicted
+++ resolved
@@ -33,28 +33,18 @@
 
 // Eventos de autenticación
 const AuthEvents = {
-<<<<<<< HEAD
   LOGIN_SUCCESS: 'auth.login_success',
   LOGIN_FAILED: 'auth.login_failed',
   PASSWORD_CHANGED: 'auth.password_changed',
   PASSWORD_RESET_REQUESTED: 'auth.password_reset_requested',
   NEW_LOGIN: 'auth.new_login',
   SUSPICIOUS_LOGIN_ATTEMPT: 'auth.suspicious_login_attempt',
-=======
-  PASSWORD_RESET_REQUESTED: 'auth.password.reset.requested',
-  PASSWORD_CHANGED: 'auth.password.changed', // Distinto de user.password_changed, este es específico para notificaciones de seguridad
-  NEW_LOGIN: 'auth.login.new',
-  SUSPICIOUS_LOGIN_ATTEMPT: 'auth.login.suspicious',
->>>>>>> ec91c07e
 };
 
 module.exports = {
   UserEvents,
   TaskEvents,
   SystemEvents,
-<<<<<<< HEAD
   AuthEvents,
-=======
-  AuthEvents: UserEvents
->>>>>>> ec91c07e
+
 };