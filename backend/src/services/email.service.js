--- conflicted
+++ resolved
@@ -286,7 +286,6 @@
     }
 
     /**
-<<<<<<< HEAD
      * Envía un resumen de notificaciones al usuario
      * @param {Object} user - Usuario destinatario
      * @param {Array} notifications - Lista de notificaciones
@@ -299,19 +298,6 @@
         const limitedNotifications = notifications.slice(0, maxItems);
         const hasMore = notifications.length > maxItems;
         const remainingCount = hasMore ? notifications.length - maxItems : 0;
-=======
-     * Envía un resumen de notificaciones
-     * @param {Object} user - Usuario destinatario
-     * @param {Array} notifications - Lista de notificaciones
-     * @param {Object} options - Opciones adicionales
-     * @returns {Promise<Object>} Información del envío
-     */
-    async sendNotificationDigestEmail(user, notifications, options = {}) {
-        const maxNotificationsInEmail = options.maxItems || 5;
-        const displayNotifications = notifications.slice(0, maxNotificationsInEmail);
-        const hasMoreNotifications = notifications.length > maxNotificationsInEmail;
-        const remainingCount = notifications.length - maxNotificationsInEmail;
->>>>>>> 93083fee
         
         return this.sendEmail({
             to: user.email,
@@ -320,20 +306,13 @@
             context: {
                 name: user.name,
                 notificationCount: notifications.length,
-<<<<<<< HEAD
                 notifications: limitedNotifications,
                 hasMoreNotifications: hasMore,
                 remainingCount: remainingCount,
-=======
-                notifications: displayNotifications,
-                hasMoreNotifications,
-                remainingCount,
->>>>>>> 93083fee
                 notificationsUrl: `${this.baseUrl}/notifications`
             }
         });
     }
-<<<<<<< HEAD
 
     /**
      * Envía una notificación inmediata al usuario
@@ -346,42 +325,11 @@
             to: user.email,
             subject: `Notificación de tarea: ${notification.title}`,
             template: 'notification-digest',
-=======
-    
-    /**
-     * Envía una notificación inmediata por email
-     * @param {Object} user - Usuario destinatario
-     * @param {Object} notification - Datos de la notificación
-     * @returns {Promise<Object>} Información del envío
-     */
-    async sendImmediateNotificationEmail(user, notification) {
-        // Determinar el asunto según el tipo de notificación
-        let subject = 'Nueva notificación de TaskMaster';
-        
-        if (notification.type.startsWith('task.')) {
-            subject = `Notificación de tarea: ${notification.title}`;
-        } else if (notification.type.startsWith('user.')) {
-            subject = 'Notificación de usuario';
-        } else if (notification.type.startsWith('system.')) {
-            subject = 'Notificación del sistema';
-        }
-        
-        // Enviar un email que contiene una sola notificación
-        return this.sendEmail({
-            to: user.email,
-            subject,
-            template: 'notification-digest', // Usamos la misma plantilla
->>>>>>> 93083fee
             context: {
                 name: user.name,
                 notificationCount: 1,
                 notifications: [notification],
-<<<<<<< HEAD
                 hasMoreNotifications: false
-=======
-                hasMoreNotifications: false,
-                notificationsUrl: `${this.baseUrl}/notifications`
->>>>>>> 93083fee
             }
         });
     }
@@ -390,19 +338,5 @@
 // Exportar una instancia singleton
 const emailService = new EmailService();
 
-<<<<<<< HEAD
 // Exportar solo la instancia singleton
-module.exports = emailService;
-=======
-module.exports = emailService;
-
-// Para asegurar que los métodos se consideren utilizados, exportamos también métodos individuales
-module.exports.sendWelcomeEmail = (user) => emailService.sendWelcomeEmail(user);
-module.exports.sendPasswordResetEmail = (user, token) => emailService.sendPasswordResetEmail(user, token);
-module.exports.sendTaskReminderEmail = (user, task) => emailService.sendTaskReminderEmail(user, task);
-module.exports.sendWeeklyReportEmail = (user, stats) => emailService.sendWeeklyReportEmail(user, stats);
-module.exports.sendNotificationDigestEmail = (user, notifications, options) => 
-    emailService.sendNotificationDigestEmail(user, notifications, options);
-module.exports.sendImmediateNotificationEmail = (user, notification) => 
-    emailService.sendImmediateNotificationEmail(user, notification);
->>>>>>> 93083fee
+module.exports = emailService;